/* This Source Code Form is subject to the terms of the Mozilla Public
 * License, v. 2.0. If a copy of the MPL was not distributed with this
 * file, You can obtain one at http://mozilla.org/MPL/2.0/. */

import XCTest

let defaultTopSite = ["topSiteLabel": "wikipedia", "bookmarkLabel": "Wikipedia"]
let newTopSite = ["url": "www.mozilla.org", "topSiteLabel": "mozilla", "bookmarkLabel": "Internet for people, not profit — Mozilla"]
let allDefaultTopSites = ["facebook", "youtube", "amazon", "wikipedia", "twitter"]

class ActivityStreamTest: BaseTestCase {
    let TopSiteCellgroup = XCUIApplication().collectionViews.cells["TopSitesCell"]

    let testWithDB = ["testActivityStreamPages","testTopSitesAdd", "testTopSitesOpenInNewTab", "testTopSitesOpenInNewPrivateTab", "testTopSitesBookmarkNewTopSite", "testTopSitesShareNewTopSite", "testContextMenuInLandscape"]

    // Using the DDDBBs created for these tests containing enough entries for the tests that used them listed above
    let pagesVisitediPad = "browserActivityStreamPagesiPad.db"
    let pagesVisitediPhone = "browserActivityStreamPagesiPhone.db"

    override func setUp() {
        // Test name looks like: "[Class testFunc]", parse out the function name
        let parts = name.replacingOccurrences(of: "]", with: "").split(separator: " ")
        let key = String(parts[1])
        if testWithDB.contains(key) {
            // for the current test name, add the db fixture used
            if iPad() {
                launchArguments = [LaunchArguments.SkipIntro, LaunchArguments.SkipWhatsNew, LaunchArguments.SkipETPCoverSheet, LaunchArguments.LoadDatabasePrefix + pagesVisitediPad]
            } else {
                launchArguments = [LaunchArguments.SkipIntro, LaunchArguments.SkipWhatsNew, LaunchArguments.SkipETPCoverSheet, LaunchArguments.LoadDatabasePrefix + pagesVisitediPhone]
            }
        }
        super.setUp()
    }

    override func tearDown() {
        super.tearDown()
    }

    // Smoketest
    func testDefaultSites() {
        // There should be 5 top sites by default
        checkNumberOfExpectedTopSites(numberOfExpectedTopSites: 5)
        // Check their names so that test is added to Smoketest
        XCTAssertTrue(TopSiteCellgroup.cells["twitter"].exists)
        XCTAssertTrue(TopSiteCellgroup.cells["amazon"].exists)
        XCTAssertTrue(TopSiteCellgroup.cells["wikipedia"].exists)
        XCTAssertTrue(TopSiteCellgroup.cells["youtube"].exists)
        XCTAssertTrue(TopSiteCellgroup.cells["facebook"].exists)
    }

    func testTopSitesAdd() {
        navigator.goto(URLBarOpen)
        if iPad() {
            checkNumberOfExpectedTopSites(numberOfExpectedTopSites: 12)
        } else {
            checkNumberOfExpectedTopSites(numberOfExpectedTopSites: 8)
        }
    }

    func testTopSitesRemove() {
        loadWebPage("http://example.com")
        waitForTabsButton()
        if iPad() {
            app.buttons["URLBarView.backButton"].tap()
        } else {
            app.buttons["TabToolbar.backButton"].tap()
        }
        navigator.performAction(Action.OpenNewTabFromTabTray)
        // A new site has been added to the top sites
        checkNumberOfExpectedTopSites(numberOfExpectedTopSites: 6)

        TopSiteCellgroup.cells["example"].press(forDuration: 1) //example is the name of the domain. (example.com)
        app.tables["Context Menu"].cells["Remove"].tap()
        // A top site has been removed
        checkNumberOfExpectedTopSites(numberOfExpectedTopSites: 5)
    }

    func testTopSitesRemoveDefaultTopSite() {
        TopSiteCellgroup.cells[defaultTopSite["topSiteLabel"]!].press(forDuration: 1)

        // Tap on Remove and check that now there should be only 4 default top sites
        selectOptionFromContextMenu(option: "Remove")
        checkNumberOfExpectedTopSites(numberOfExpectedTopSites: 4)
    }

    func testTopSitesRemoveAllDefaultTopSitesAddNewOne() {
        // Remove all default Top Sites
        waitForExistence(app.cells["facebook"])
        for element in allDefaultTopSites {
            TopSiteCellgroup.cells[element].press(forDuration: 1)
            selectOptionFromContextMenu(option: "Remove")
        }

        let numberOfTopSites = TopSiteCellgroup.cells.matching(identifier: "TopSite").count
        waitForNoExistence(TopSiteCellgroup.cells["TopSite"])
        XCTAssertEqual(numberOfTopSites, 0, "All top sites should have been removed")

        // Open a new page and wait for the completion
        navigator.nowAt(HomePanelsScreen)
        navigator.openURL(newTopSite["url"]!)
        waitUntilPageLoad()
        navigator.nowAt(NewTabScreen)
        navigator.goto(TabTray)
        // Workaround to have visited website in top sites
        navigator.performAction(Action.AcceptRemovingAllTabs)
        navigator.performAction(Action.OpenNewTabFromTabTray)

        waitForExistence(TopSiteCellgroup.cells[newTopSite["topSiteLabel"]!])
        checkNumberOfExpectedTopSites(numberOfExpectedTopSites: 1)
    }

    func testTopSitesRemoveAllExceptDefaultClearPrivateData() {
        navigator.goto(BrowserTab)
        waitForTabsButton()
        navigator.goto(TabTray)
        // Workaround to have visited website in top sites
        navigator.performAction(Action.AcceptRemovingAllTabs)
        navigator.performAction(Action.OpenNewTabFromTabTray)

        waitForExistence(app.collectionViews.cells["mozilla"])
        XCTAssertTrue(app.collectionViews.cells["mozilla"].exists)
        // A new site has been added to the top sites
        checkNumberOfExpectedTopSites(numberOfExpectedTopSites: 6)

        navigator.goto(ClearPrivateDataSettings)
        navigator.performAction(Action.AcceptClearPrivateData)
        navigator.goto(HomePanelsScreen)
        checkNumberOfExpectedTopSites(numberOfExpectedTopSites: 5)
        XCTAssertFalse(app.collectionViews.cells["mozilla"].exists)
    }

    func testTopSitesRemoveAllExceptPinnedClearPrivateData() {
        navigator.goto(BrowserTab)
<<<<<<< HEAD
        waitForNoExistence(app.progressIndicators.element(boundBy: 0))
=======
        waitUntilPageLoad()
>>>>>>> e4fde985
        navigator.performAction(Action.PinToTopSitesPAM)
        // Workaround to have visited website in top sites
        navigator.performAction(Action.AcceptRemovingAllTabs)
        navigator.performAction(Action.OpenNewTabFromTabTray)

        waitForExistence(app.collectionViews.cells[newTopSite["topSiteLabel"]!])
        XCTAssertTrue(app.collectionViews.cells[newTopSite["topSiteLabel"]!].exists)
        checkNumberOfExpectedTopSites(numberOfExpectedTopSites: 6)

        navigator.goto(ClearPrivateDataSettings)
        navigator.performAction(Action.AcceptClearPrivateData)
        navigator.goto(HomePanelsScreen)
        waitForExistence(app.collectionViews.cells[newTopSite["topSiteLabel"]!])
        XCTAssertTrue(app.collectionViews.cells[newTopSite["topSiteLabel"]!].exists)
        checkNumberOfExpectedTopSites(numberOfExpectedTopSites: 6)
    }

    func testTopSitesShiftAfterRemovingOne() {
        // Check top site in first and second cell
        let topSiteFirstCell = app.collectionViews.cells.collectionViews.cells.element(boundBy: 0).label
        let topSiteSecondCell = app.collectionViews.cells.collectionViews.cells.element(boundBy: 1).label

        XCTAssertTrue(topSiteFirstCell == allDefaultTopSites[0])
        XCTAssertTrue(topSiteSecondCell == allDefaultTopSites[1])

        // Remove facebook top sites, first cell
        waitForExistence(app.cells["TopSitesCell"].cells.element(boundBy: 0), timeout: 3)
        app.cells["TopSitesCell"].cells.element(boundBy: 0).press(forDuration:1)
        selectOptionFromContextMenu(option: "Remove")

        // Check top site in first cell now
        waitForExistence(app.collectionViews.cells.collectionViews.cells.element(boundBy: 0))
        let topSiteCells = TopSiteCellgroup.cells
        let topSiteFirstCellAfter = app.collectionViews.cells.collectionViews.cells.element(boundBy: 0).label
        XCTAssertTrue(topSiteFirstCellAfter == topSiteCells["youtube"].label, "First top site does not match")
    }

    func testTopSitesOpenInNewTab() {
        navigator.goto(HomePanelsScreen)
        waitForExistence(TopSiteCellgroup.cells["apple"])
        TopSiteCellgroup.cells["apple"].press(forDuration: 1)
        app.tables["Context Menu"].cells["Open in New Tab"].tap()
        // The new tab is open but curren screen is still Homescreen
        XCTAssert(TopSiteCellgroup.exists)

        navigator.goto(TabTray)
        app.collectionViews.cells["Home"].tap()
        waitForExistence(TopSiteCellgroup.cells["apple"])
        navigator.nowAt(HomePanelsScreen)
        navigator.goto(TabTray)
        waitForExistence(app.collectionViews.cells["Apple"])
        XCTAssertTrue(app.collectionViews.cells["Apple"].exists, "A new Tab has not been open")
    }

    // Smoketest
    func testTopSitesOpenInNewTabDefaultTopSite() {
        // Open one of the sites from Topsites and wait until page is loaded
        waitForExistence(app.cells["TopSitesCell"].cells.element(boundBy: 3), timeout: 3)
        app.cells["TopSitesCell"].cells.element(boundBy: 3).press(forDuration:1)
        selectOptionFromContextMenu(option: "Open in New Tab")
        // Check that two tabs are open and one of them is the default top site one
        // Needed for BB to work after iOS 13.3 update
        sleep(1)
        waitForNoExistence(app.tables["Context Menu"], timeoutValue: 15)
        navigator.nowAt(HomePanelsScreen)
        navigator.goto(TabTray)
        waitForExistence(app.collectionViews.cells[defaultTopSite["bookmarkLabel"]!])
        let numTabsOpen = app.collectionViews.cells.count
        XCTAssertEqual(numTabsOpen, 2, "New tab not open")
    }

    // Smoketest
    func testTopSitesOpenInNewPrivateTab() {
        navigator.goto(HomePanelsScreen)
        // Long tap on apple top site, second cell
        waitForExistence(app.cells["TopSitesCell"].cells["apple"], timeout: 3)
        app.cells["TopSitesCell"].cells["apple"].press(forDuration:1)
        app.tables["Context Menu"].cells["Open in New Private Tab"].tap()

        XCTAssert(TopSiteCellgroup.exists)
        XCTAssertFalse(app.staticTexts["Apple"].exists)

        navigator.toggleOn(userState.isPrivate, withAction: Action.TogglePrivateMode)
        navigator.goto(TabTray)
        waitForExistence(app.collectionViews.cells.element(boundBy: 0))
        if !app.collectionViews["Apple"].exists {
            app.collectionViews.cells.element(boundBy: 0).tap()
            waitForValueContains(app.textFields["url"], value: "apple")
            app.buttons["Show Tabs"].tap()
        }
        navigator.nowAt(TabTray)
        waitForExistence(app.cells["Apple"])
        app.collectionViews.cells["Apple"].tap()

        // The website is open
        XCTAssertFalse(TopSiteCellgroup.exists)
        XCTAssertTrue(app.textFields["url"].exists)
        waitForValueContains(app.textFields["url"], value: "apple.com")
    }

    // Smoketest
    func testTopSitesOpenInNewPrivateTabDefaultTopSite() {
        // Open one of the sites from Topsites and wait until page is loaded
        // Long tap on apple top site, second cell
        waitForExistence(app.cells["TopSitesCell"].cells.element(boundBy: 3), timeout: 3)
        app.cells["TopSitesCell"].cells.element(boundBy: 3).press(forDuration:1)
        selectOptionFromContextMenu(option: "Open in New Private Tab")

        // Check that two tabs are open and one of them is the default top site one
        // Workaroud needed after xcode 11.3 update Issue 5937
        sleep(3)
        navigator.nowAt(HomePanelsScreen)
        waitForTabsButton()

        navigator.toggleOn(userState.isPrivate, withAction: Action.TogglePrivateMode)

        waitForExistence(app.collectionViews.cells[defaultTopSite["bookmarkLabel"]!])
        let numTabsOpen = userState.numTabs
        XCTAssertEqual(numTabsOpen, 1, "New tab not open")
    }

    func testTopSitesBookmarkDefaultTopSite() {
        // Bookmark a default TopSite, Wikipedia, third top site
        waitForExistence(app.cells["TopSitesCell"].cells.element(boundBy: 3), timeout: 3)
        app.cells["TopSitesCell"].cells.element(boundBy: 3).press(forDuration:1)
        selectOptionFromContextMenu(option: "Bookmark")

        // Check that it appears under Bookmarks menu
        navigator.goto(MobileBookmarks)
        waitForExistence(app.tables["Bookmarks List"])
        XCTAssertTrue(app.tables["Bookmarks List"].staticTexts[defaultTopSite["bookmarkLabel"]!].exists)

        // Check that longtapping on the TopSite gives the option to remove it
        navigator.performAction(Action.ExitMobileBookmarksFolder)
        navigator.nowAt(LibraryPanel_Bookmarks)
        navigator.performAction(Action.CloseBookmarkPanel)

        app.cells["TopSitesCell"].cells[defaultTopSite["topSiteLabel"]!]
            .press(forDuration: 2)
        XCTAssertTrue(app.tables["Context Menu"].cells["Remove Bookmark"].exists)

        // Unbookmark it
        selectOptionFromContextMenu(option: "Remove Bookmark")
        navigator.goto(LibraryPanel_Bookmarks)
        XCTAssertFalse(app.tables["Bookmarks List"].staticTexts[defaultTopSite["bookmarkLabel"]!].exists)
    }

    func testTopSitesBookmarkNewTopSite() {
        let topSiteCells = TopSiteCellgroup.cells
        waitForExistence(topSiteCells[newTopSite["topSiteLabel"]!])
        topSiteCells[newTopSite["topSiteLabel"]!].press(forDuration: 1)
        selectOptionFromContextMenu(option: "Bookmark")

        // Check that it appears under Bookmarks menu
        navigator.nowAt(HomePanelsScreen)
        navigator.goto(MobileBookmarks)
        XCTAssertTrue(app.tables["Bookmarks List"].staticTexts[newTopSite["bookmarkLabel"]!].exists)

        // Check that longtapping on the TopSite gives the option to remove it
        navigator.performAction(Action.ExitMobileBookmarksFolder)
        navigator.goto(HomePanelsScreen)
        waitForExistence(TopSiteCellgroup.cells[newTopSite["topSiteLabel"]!])
        TopSiteCellgroup.cells[newTopSite["topSiteLabel"]!].press(forDuration: 1)

        // Unbookmark it
        selectOptionFromContextMenu(option: "Remove Bookmark")
        navigator.goto(LibraryPanel_Bookmarks)
        XCTAssertFalse(app.tables["Bookmarks List"].staticTexts[newTopSite["bookmarkLabel"]!].exists)
    }

    func testTopSitesShareDefaultTopSite() {
        TopSiteCellgroup.cells[defaultTopSite["topSiteLabel"]!]
            .press(forDuration: 1)

        // Tap on Share option and verify that the menu is shown and it is possible to cancel it
        selectOptionFromContextMenu(option: "Share")
        // Comenting out until share sheet can be managed with automated tests issue #5477
        //if !iPad() {
        //    app.buttons["Cancel"].tap()
        //}
    }

    // Disable #5554
    /*
    func testTopSitesShareNewTopSite() {
        navigator.goto(HomePanelsScreen)
        let topSiteCells = TopSiteCellgroup.cells
        waitForExistence(topSiteCells[newTopSite["topSiteLabel"]!])
        topSiteCells[newTopSite["topSiteLabel"]!].press(forDuration: 1)

        // Tap on Share option and verify that the menu is shown and it is possible to cancel it....
        selectOptionFromContextMenu(option: "Share")
        // Comenting out until share sheet can be managed with automated tests issue #5477
        //if !iPad() {
        //    app.buttons["Cancel"].tap()
        //}
    }*/

    private func selectOptionFromContextMenu(option: String) {
        XCTAssertTrue(app.tables["Context Menu"].cells[option].exists)
        app.tables["Context Menu"].cells[option].tap()
    }

    private func checkNumberOfExpectedTopSites(numberOfExpectedTopSites: Int) {
        waitForExistence(app.cells["TopSitesCell"])
        XCTAssertTrue(app.cells["TopSitesCell"].exists)
        let numberOfTopSites = TopSiteCellgroup.cells.matching(identifier: "TopSite").count
        XCTAssertEqual(numberOfTopSites, numberOfExpectedTopSites, "The number of Top Sites is not correct")
    }

    func testContextMenuInLandscape() {
        XCUIDevice.shared.orientation = .landscapeLeft

        TopSiteCellgroup.cells["apple"].press(forDuration: 1)

        let contextMenuHeight = app.tables["Context Menu"].frame.size.height
        let parentViewHeight = app.otherElements["Action Sheet"].frame.size.height

        XCTAssertLessThanOrEqual(contextMenuHeight, parentViewHeight)

        // Go back to portrait mode
        XCUIDevice.shared.orientation = .portrait
    }
}<|MERGE_RESOLUTION|>--- conflicted
+++ resolved
@@ -131,11 +131,7 @@
 
     func testTopSitesRemoveAllExceptPinnedClearPrivateData() {
         navigator.goto(BrowserTab)
-<<<<<<< HEAD
-        waitForNoExistence(app.progressIndicators.element(boundBy: 0))
-=======
         waitUntilPageLoad()
->>>>>>> e4fde985
         navigator.performAction(Action.PinToTopSitesPAM)
         // Workaround to have visited website in top sites
         navigator.performAction(Action.AcceptRemovingAllTabs)
